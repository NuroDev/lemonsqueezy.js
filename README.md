--- conflicted
+++ resolved
@@ -59,8 +59,7 @@
 `perPage` should be a value between 1 and 100.
 
 ```javascript
-<<<<<<< HEAD
-// Querying a list of orders for store #3, 50 records per page, page 2, including store and customer related resoueces
+// Querying a list of orders for store #3, 50 records per page, page 2, including store and customer related resources
 const order = await ls.getOrders({
   storeId: 3,
   perPage: 50,
@@ -68,11 +67,6 @@
   include: "store,customer",
 });
 ```
-=======
-// Querying a list of orders for store #3, 50 records per page, page 2, including store and customer related resources
-const order = await ls.getOrders({ storeId: 3, perPage: 50, page: 2, include: 'store,customer' })
-````
->>>>>>> aa217c59
 
 ### Looping lists
 
